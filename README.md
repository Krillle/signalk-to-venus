# Signal K to Victron Venus OS Bridge

This plugin for Signal K Server injects battery, tank, environment, and switch data as virtual devices and battery monitor into the Venus OS (D-Bus), enabling full integration with the Cerbo GX, GX Touch, and VRM.

## Features

- **Dynamic Device Discovery**: Automatically discovers all Signal K devices on your boat and presents them in an intuitive configuration UI
- **Selective Device Control**: Enable/disable individual devices - only send the data you want to Venus OS
- **Smart Device Naming**: Intelligent display names (e.g., "Freshwater", "Fuel", "Water Temperature")
- **Registers as Proper D-Bus Services**: Creates valid devices and battery monitor on Victron D-Bus services for seamless VRM integration
- **Bidirectional Sync**: (Not tested yet) Switches and dimmers sync both ways (Signal K ⇄ Cerbo GX)
- **Loop Prevention**: Automatically excludes Cerbo GX internal relays and marks virtual devices to prevent feedback loops
- **Robust Error Handling**: Automatic connection retry, timeout handling, and meaningful error messages

## Requirements

- Signal K server running on a Raspberry Pi or similar device
- Victron Cerbo GX with Venus OS (on the same network)
- SSH access to the Cerbo GX (see step 1)
- D-Bus over TCP must be enabled (see step 2)


## Installation

**1. Enable SSH on the Cerbo GX**

→ For detailed instructions see https://www.victronenergy.com/live/ccgx:root_access#root_access

On the **touchscreen** or **Remote Console**: 
- Navigate to: **Settings → General**
- Set the Access Level to **User & Installer** (the password is ZZZ)
- In the New UI, select, drag down and hold down the entire list of **Access & Security** menu entries for five seconds, until you see the access level change to **Superuser** and you see **Root password** and **Enable SSH on LAN**
- Enter a **Root password**, which will be the SSH password for `ssh root@venus.local`
- Enable the option **Enable SSH on LAN**

Test with:

```bash
ssh root@venus.local
```


**2. Enable D-Bus over TCP on the Cerbo GX**

This step allows external devices (like your Raspberry Pi) to access the Victron D-Bus remotely via TCP on port 78. It is required so the plugin can inject virtual devices over the network.

```bash
ssh root@venus.local
dbus -y com.victronenergy.settings /Settings/Services/InsecureDbusOverTcp SetValue 1
```

Reboot the Cerbo GX **Settings → General → Reboot** and test with:

```bash
ssh root@venus.local
netstat -tuln | grep :78
```

The expected result is a line showing that the Cerbo GX is listening on TCP port 78:
```
tcp        0      0 0.0.0.0:78              0.0.0.0:*               LISTEN  
```

<<<<<<< HEAD
**X. Manually Update signalk-venus-plugin to avoid feedback loops**

The upcoming version of **venus-signalk** will avoid feedback loops by not resyncing virtual devices back to Signal K. If the latest available version is still **v1.43.1 (2025-02-04)**, it has not been published yet. Then you need to replace the file **dbus-listener.js** manually:
=======
**X. Manually Update `signalk-venus-plugin` to Avoid Feedback Loops**

The upcoming version of **venus-signalk** will ignore virtual devices injected by this plugin, avoiding feedback loops multiplicating devices. If the latest published version of **venus-signalk** is still **v1.43.1 (2025-02-04)**, the fix hasn’t been released yet. In this case, apply the patch manually:
>>>>>>> 5315ca8a

```bash
cd ~/.signalk/node_modules/signalk-venus-plugin
curl -O https://raw.githubusercontent.com/sbender9/signalk-venus-plugin/master/dbus-listener.js
curl -O https://raw.githubusercontent.com/sbender9/signalk-venus-plugin/31f52684afcf4d60a67850c8402806ba5573137b/index.js
```
<<<<<<< HEAD
The updated file should have the date **Jul 18 12:56**.
=======
>>>>>>> 5315ca8a

**3. Install the plugin**

Look for `signalk-to-venus` in the Signal K App Store and install it directly.

To install manually:
```bash
cd ~/.signalk/node_modules/
git clone https://github.com/Krillle/signalk-to-venus.git
cd signalk-to-venus
npm install
```

**4. Restart Signal K server**

The plugin is enabled by default and should work right away with default settings.

If you see in the Signal K dashboard that **signalk-to-venus** is getting connection errors like **"Venus OS not reachable at venus.local"**, this means:
- Your Cerbo GX is not reachable at **venus.local**. Set the correct host or IP in the plugin settings.
- D-Bus over TCP is not enabled on the Cerbo GX. See steps 1 and 2.
- You don't have a Venus OS device on your network.


## Configuration

The plugin features a dynamic configuration interface that automatically discovers all compatible devices on your boat and allows you to selectively enable them.

### Basic Settings

| Setting              | Description                                      | Default                   |
|----------------------|--------------------------------------------------|---------------------------|
| `venusHost`          | Hostname or IP address of your Cerbo GX         | `venus.local`             |
| `productName`        | Product name shown in VRM and Venus OS          | `SignalK Virtual Device`  |
| `interval`           | Data update interval in milliseconds            | `1000`                    |

### Device Selection

After starting the plugin, it will automatically discover all compatible Signal K devices and group them by type:

```
> Batteries
☐ Battery (electrical.batteries.0)
☐ House bank (electrical.batteries.house)

> Tanks  
☐ Freshwater (tanks.freshWater.0)
☐ Blackwater (tanks.blackWater.0)
☐ Fuel 0 (tanks.fuel.0)
☐ Fuel 1 (tanks.fuel.1)

> Environment
☐ Water temperature (environment.water.temperature)
☐ Engine temperature (propulsion.main.temperature)
☐ Cabin humidity (environment.cabin.humidity)

> Switches & Dimmers
☐ Nav (electrical.switches.nav)
☐ Anchor (electrical.switches.anchor)
☐ Cabin lights (electrical.switches.cabinLights)
```

**All devices are disabled by default** - you must explicitly enable the ones you want to send to Venus OS in the plugin settings. This gives you complete control over what data appears in your VRM dashboard. (Display is limited by the maximum number of devices that the VRM/Cerbo UI is able to display.)

### Supported Signal K Paths

The plugin automatically detects and supports:

- **Batteries**: `electrical.batteries.*` (voltage, current, SoC, consumed Ah, time remaining, temperature)
- **Tanks**: `tanks.*` (current level, capacity, name)  
- **Temperature**: `environment.*.temperature`, `propulsion.*.temperature`
- **Humidity**: `environment.*.humidity` or `environment.*.relativeHumidity`
- **Switches/Dimmers**: `electrical.switches.*` (state, dimming level)

**Note**: The plugin automatically excludes Cerbo GX internal relay switches (`venus-0`, `venus-1`) to prevent feedback loops.


## Status Monitoring

The plugin provides comprehensive real-time status updates in the Signal K dashboard:

- **Starting**: `Starting Signal K to Venus OS bridge`
- **Discovery**: `Device Discovery: Found 12 devices - configure in settings` when devices are discovered
- **No Selection**: `Device Discovery: Found X devices (Venus OS: venus.local)` when no devices are enabled
- **Connecting**: `Connecting to Venus OS at venus.local for Batteries`
- **Connected**: `Connected to Venus OS, injecting Batteries, Environment, Tanks`
- **Waiting**: `Waiting for Signal K data (venus.local)` if no compatible data is received
- **Connection Issues**: `Venus OS not reachable: connection refused (check D-Bus TCP setting)`
- **No Data**: `No Signal K data received - check server configuration`

## How It Works

1. **Device Discovery**: The plugin subscribes to all relevant Signal K paths and automatically discovers available devices
2. **Dynamic Configuration**: Discovered devices appear in the plugin settings, grouped by type with intelligent display names
3. **Selective Bridging**: Only enabled devices are sent to Venus OS - you have full control
4. **D-Bus Integration**: Creates proper Victron D-Bus services that integrate seamlessly with VRM
5. **Bidirectional Sync**: Switch and dimmer changes in VRM/Cerbo are reflected back to Signal K
6. **Smart Naming**: Device names are automatically generated and can be changed in the VRM/Cerbo UI. 

## Device Naming Logic

The plugin generates intelligent display names:

- **Single devices**: "Battery", "Freshwater" (numbers omitted)
- **Multiple devices**: "Battery 0", "Battery 1", "Fuel 0", "Fuel 1"  
- **Functional names**: "Nav", "Anchor" (device type omitted for switches with descriptive names)
- **Generic IDs**: "Switch 0", "Switch 1" (device type kept for numbered switches)
- **CamelCase conversion**: "freshWater" → "Freshwater", "navLights" → "Navlights"

## Output (Venus OS D-Bus Paths)

**Batteries (Battery Monitor):**
```
/Dc/0/Voltage              # Battery voltage (Volts)
/Dc/0/Current              # Battery current (Amps, + charging, - discharging)  
/Dc/0/Power                # Battery power (Watts)
/Soc                       # State of charge (0-100%)
/ConsumedAmphours          # Consumed amp-hours
/TimeToGo                  # Time remaining (seconds)
/Dc/0/Temperature          # Battery temperature (°C)
/Capacity                  # Battery capacity (Ah)
/Relay/0/State             # Battery relay state
/State                     # Battery state (0=Offline, 1=Online, 2=Error, 3=Unavailable)
/ErrorCode                 # Error code
/Connected                 # Connection status
/DeviceType                # Device type (512 = BMV)

# Battery Monitor System Properties
/System/HasBatteryMonitor  # Has battery monitor flag
/System/BatteryService     # Battery service active
/System/NrOfBatteries      # Number of batteries
/System/MinCellVoltage     # Minimum cell voltage
/System/MaxCellVoltage     # Maximum cell voltage

# Battery Monitor Alarms
/Alarms/LowVoltage         # Low voltage alarm
/Alarms/HighVoltage        # High voltage alarm
/Alarms/LowSoc             # Low SOC alarm
/Alarms/HighCurrent        # High current alarm
/Alarms/HighTemperature    # High temperature alarm
/Alarms/LowTemperature     # Low temperature alarm

# Battery Monitor History & Info
/History/DischargedEnergy  # Discharged energy
/History/ChargedEnergy     # Charged energy
/History/TotalAhDrawn      # Total Ah drawn
/History/MinimumVoltage    # Historical minimum voltage
/History/MaximumVoltage    # Historical maximum voltage
/Info/BatteryLowVoltage    # Battery low voltage info
/Info/MaxChargeCurrent     # Max charge current
/Info/MaxDischargeCurrent  # Max discharge current
/Info/MaxChargeVoltage     # Max charge voltage

# Battery Monitor Control
/Balancer                  # Balancer active
/Io/AllowToCharge          # Allow to charge
/Io/AllowToDischarge       # Allow to discharge
/Io/ExternalRelay          # External relay
```

**Tanks:**
```
/Level                     # Tank level (0-100%)
/Capacity                  # Tank capacity (liters/gallons)
/Remaining                 # Remaining volume (liters/gallons)
/FluidType                 # Fluid type (0=Fuel, 1=Fresh Water, 2=Waste Water, etc.)
/Status                    # Tank status
/CustomName                # Tank name for VRM display
/Volume                    # Tank volume (liters/gallons)
/RawUnit                   # Raw sensor unit (e.g., 'V' for voltage)
/RawValue                  # Raw sensor value
```

**Environment:**
```
/Temperature               # Temperature (°C)
/Humidity                  # Humidity (0-100%)
/Status                    # Sensor status
```

**Switches & Dimmers:**
```
/State                     # Switch state (0=Off, 1=On)
/Position                  # Switch position
/DimmingLevel              # Dimming level (0-100%)
```

## Bidirectional Operation

**Signal K → Venus OS**: All enabled devices send their data to Venus OS for display in VRM and on the Cerbo GX touch screen.

**Venus OS → Signal K**: Switch and dimmer changes made on the Cerbo GX or in VRM are automatically sent back to Signal K, keeping both systems synchronized.

**Supported bidirectional paths:**
- `electrical.switches.<id>.state` ⇄ Cerbo switch state
- `electrical.switches.<id>.dimmingLevel` ⇄ Cerbo dimmer level

## Loop Prevention & Safety

- **Cerbo Relay Exclusion**: Automatically excludes `venus-0` and `venus-1` relay switches to prevent feedback loops
- **Virtual Device Marking**: All created D-Bus services are marked with `ProcessName: 'signalk-virtual-device'` for identification
- **Connection Validation**: Tests Venus OS connectivity before attempting to send data
- **Error Recovery**: Automatic retry logic with exponential backoff for connection failures
- **Clean Disconnection**: Proper D-Bus service cleanup when the plugin stops

## Testing Without Venus OS

The plugin includes a testing mode for development and troubleshooting:

- When Venus OS is not available, the plugin continues to discover Signal K devices
- Status shows: `Discovered X Signal K devices (Venus OS not connected)`
- All device discovery and configuration features work normally
- Simply enable Venus OS connectivity when ready to bridge data

## Troubleshooting

**"Venus OS not reachable"**: 
- Check that your Cerbo GX is accessible at the configured hostname/IP
- Verify D-Bus over TCP is enabled (see installation step 2)
- Test connectivity: `telnet venus.local 78`

**"No Signal K data received"**:
- Verify your Signal K server is receiving data from your boat's sensors
- Check the Signal K data browser for expected paths
- Ensure your device paths match the supported patterns

**Devices not appearing in VRM**:
- Wait up to 5 minutes for VRM to discover new devices
- Check Venus OS device list: Settings → Device List
- Verify the plugin status shows active connections with heartbeat

**Service registered but devices don't appear (Advanced Debugging)**:

If you see `com.victronenergy.virtual.tanks` in the D-Bus service list but no devices appear:

1. **Check if devices are enabled in plugin settings** (most common issue):
   - All devices are disabled by default
   - Go to Signal K Server → Plugin Config → signalk-to-venus
   - Enable at least one device in each category you want to use

2. **Verify D-Bus interface export**:
   ```bash
   # On the Cerbo GX - check if the service has proper interfaces
   dbus -y com.victronenergy.virtual.tanks / GetValue
   # Should return device data, not an error
   ```

3. **Check device registration with Venus OS**:
   ```bash
   # On the Cerbo GX - see if Venus OS recognizes the device
   dbus -y com.victronenergy.system /Devices GetValue
   # Look for virtual device entries
   ```

4. **Monitor Signal K data flow**:
   - Check Signal K Data Browser for actual tank data: `tanks.freshWater.0.currentLevel`
   - The plugin only exports devices when Signal K data is available
   - Check plugin status for "Waiting for Signal K data" message

5. **Check D-Bus property export**:
   ```bash
   # On the Cerbo GX - inspect the virtual service properties
   dbus -y com.victronenergy.virtual.tanks /Tank/0/Level GetValue
   # Should return tank level data
   ```

**Nothing shows up in Cerbo/VRM (Advanced Debugging)**:

1. **Check if devices are enabled in plugin settings** (most common issue):
   - All devices are disabled by default
   - Go to Signal K Server → Plugin Config → signalk-to-venus
   - Enable at least one device in each category you want to use

2. **Verify D-Bus service registration**:
   ```bash
   # On the Cerbo GX
   ssh root@venus.local
   dbus -y com.victronenergy.system /ServiceMapping GetValue
   # Look for com.victronenergy.virtual.* services
   ```

3. **Check if plugin is connecting**:
   - Check Signal K plugin status message
   - Should show "Connected to Venus OS at venus.local"
   - If stuck on "Connecting..." there's a D-Bus authentication issue

4. **Monitor D-Bus traffic**:
   ```bash
   # On the Cerbo GX
   dbus-monitor --system | grep victronenergy.virtual
   # Should show service registration attempts
   ```

5. **Check for Signal K data**:
   - Verify Signal K has actual data for enabled devices
   - Check Signal K Data Browser for paths like `electrical.batteries.*`
   - The plugin only creates devices when Signal K data is available

6. **Verify network connectivity**:
   ```bash
   # On Signal K server
   telnet venus.local 78
   # Should connect to D-Bus port
   ```

**Changes in VRM not reflected in Signal K**:
- Only switches and dimmers support bidirectional sync
- Check Signal K debug console for incoming updates
- Verify the device is properly mapped in both directions

MIT © Christian Wegerhoff


## Change Log

### v1.0.13 (2025/07/22 17:30)
**First working version. Known issues:**
<<<<<<< HEAD
- Loop prevention from signalk-venus is not working yet
- Switches not tested yet (and probably not working), as Venus OS does not yet support switches
- Battery Monitor Time To Go (TTG) is not displayed correctly
=======
- Switches not tested yet (and probably not working), as Venus OS does not yet support switches

## Known Issues
- **Loop prevention from signalk-venus not working yet**
If you're using the signalk-venus plugin, virtual devices from Venus OS will loop back into Signal K. This can cause duplicate data. An update to signalk-venus is in progress to resolve this.

- **Virtual devices missing after startup**
There is a remaining race condition that has not yet been fully identified. Although the plugin waits 15 seconds to allow the Signal K data tree to populate and Venus OS to initialize, not all virtual devices are always recognized by Venus OS on startup. A manual toggle (disabling and re-enabling the plugin) resolves the issue and all devices appear as expected.

- **Battery Monitor Time To Go (TTG) is not shown correctly**
Although the plugin sends correct TTG values in seconds, Venus OS may show strange or unstable values in the Battery Monitor. This seems to be a display issue on the Venus side.
>>>>>>> 5315ca8a
<|MERGE_RESOLUTION|>--- conflicted
+++ resolved
@@ -61,25 +61,15 @@
 tcp        0      0 0.0.0.0:78              0.0.0.0:*               LISTEN  
 ```
 
-<<<<<<< HEAD
-**X. Manually Update signalk-venus-plugin to avoid feedback loops**
-
-The upcoming version of **venus-signalk** will avoid feedback loops by not resyncing virtual devices back to Signal K. If the latest available version is still **v1.43.1 (2025-02-04)**, it has not been published yet. Then you need to replace the file **dbus-listener.js** manually:
-=======
-**X. Manually Update `signalk-venus-plugin` to Avoid Feedback Loops**
-
-The upcoming version of **venus-signalk** will ignore virtual devices injected by this plugin, avoiding feedback loops multiplicating devices. If the latest published version of **venus-signalk** is still **v1.43.1 (2025-02-04)**, the fix hasn’t been released yet. In this case, apply the patch manually:
->>>>>>> 5315ca8a
+**X. Manually Update Victron Venus Plugin to Avoid Feedback Loops**
+
+The upcoming version of **Victron Venus Plugin** (`signalk-venus-plugin`) will ignore virtual devices injected by this plugin, avoiding feedback loops multiplicating devices. If the latest published version of **signalk-venus-plugin** is still **v1.43.1 (2025-02-04)**, the fix hasn’t been released yet. In this case, apply the patch manually:
 
 ```bash
 cd ~/.signalk/node_modules/signalk-venus-plugin
 curl -O https://raw.githubusercontent.com/sbender9/signalk-venus-plugin/master/dbus-listener.js
 curl -O https://raw.githubusercontent.com/sbender9/signalk-venus-plugin/31f52684afcf4d60a67850c8402806ba5573137b/index.js
 ```
-<<<<<<< HEAD
-The updated file should have the date **Jul 18 12:56**.
-=======
->>>>>>> 5315ca8a
 
 **3. Install the plugin**
 
@@ -97,9 +87,9 @@
 
 The plugin is enabled by default and should work right away with default settings.
 
-If you see in the Signal K dashboard that **signalk-to-venus** is getting connection errors like **"Venus OS not reachable at venus.local"**, this means:
+If you see in the Signal K dashboard **signalk-to-venus** getting connection errors like **"Venus OS not reachable at venus.local"**, this means:
 - Your Cerbo GX is not reachable at **venus.local**. Set the correct host or IP in the plugin settings.
-- D-Bus over TCP is not enabled on the Cerbo GX. See steps 1 and 2.
+- The D-Bus over TCP is not enabled on the Cerbo GX. See step 1 and 2.
 - You don't have a Venus OS device on your network.
 
 
@@ -141,7 +131,7 @@
 ☐ Cabin lights (electrical.switches.cabinLights)
 ```
 
-**All devices are disabled by default** - you must explicitly enable the ones you want to send to Venus OS in the plugin settings. This gives you complete control over what data appears in your VRM dashboard. (Display is limited by the maximum number of devices that the VRM/Cerbo UI is able to display.)
+**All devices are disabled by default** - you must explicitly enable in the plugin settings the ones you want to send to Venus OS. This gives you complete control over what data appears in your VRM dashboard. (Display is limited by the maximum numbers of devices, the VRM/Cerbo UI is able to display.)
 
 ### Supported Signal K Paths
 
@@ -176,7 +166,7 @@
 3. **Selective Bridging**: Only enabled devices are sent to Venus OS - you have full control
 4. **D-Bus Integration**: Creates proper Victron D-Bus services that integrate seamlessly with VRM
 5. **Bidirectional Sync**: Switch and dimmer changes in VRM/Cerbo are reflected back to Signal K
-6. **Smart Naming**: Device names are automatically generated and can be changed in the VRM/Cerbo UI. 
+6. **Smart Naming**: Device names are automatically generated and can be changed in VRM/Cerbo UI. 
 
 ## Device Naming Logic
 
@@ -335,7 +325,7 @@
 
 4. **Monitor Signal K data flow**:
    - Check Signal K Data Browser for actual tank data: `tanks.freshWater.0.currentLevel`
-   - The plugin only exports devices when Signal K data is available
+   - Plugin only exports devices when Signal K data is available
    - Check plugin status for "Waiting for Signal K data" message
 
 5. **Check D-Bus property export**:
@@ -375,7 +365,7 @@
 5. **Check for Signal K data**:
    - Verify Signal K has actual data for enabled devices
    - Check Signal K Data Browser for paths like `electrical.batteries.*`
-   - The plugin only creates devices when Signal K data is available
+   - Plugin only creates devices when Signal K data is available
 
 6. **Verify network connectivity**:
    ```bash
@@ -396,11 +386,6 @@
 
 ### v1.0.13 (2025/07/22 17:30)
 **First working version. Known issues:**
-<<<<<<< HEAD
-- Loop prevention from signalk-venus is not working yet
-- Switches not tested yet (and probably not working), as Venus OS does not yet support switches
-- Battery Monitor Time To Go (TTG) is not displayed correctly
-=======
 - Switches not tested yet (and probably not working), as Venus OS does not yet support switches
 
 ## Known Issues
@@ -411,5 +396,4 @@
 There is a remaining race condition that has not yet been fully identified. Although the plugin waits 15 seconds to allow the Signal K data tree to populate and Venus OS to initialize, not all virtual devices are always recognized by Venus OS on startup. A manual toggle (disabling and re-enabling the plugin) resolves the issue and all devices appear as expected.
 
 - **Battery Monitor Time To Go (TTG) is not shown correctly**
-Although the plugin sends correct TTG values in seconds, Venus OS may show strange or unstable values in the Battery Monitor. This seems to be a display issue on the Venus side.
->>>>>>> 5315ca8a
+Although the plugin sends correct TTG values in seconds, Venus OS may show strange or unstable values in the Battery Monitor. This seems to be a display issue on the Venus side.